#!/bin/sh

path=`dirname $0`

cp $path/url_list $path/url_temp
<<<<<<< HEAD
PYTHONPATH=`pwd` $path/SaveHandler.py -s $path/url_temp
=======
PYTHONPATH=`pwd` $path/SaveHandler.py 3 $path/url_temp
>>>>>>> e28ff59d
if [ $? -eq 0 ]
then
    rm $path/url_temp
fi
<|MERGE_RESOLUTION|>--- conflicted
+++ resolved
@@ -3,11 +3,7 @@
 path=`dirname $0`
 
 cp $path/url_list $path/url_temp
-<<<<<<< HEAD
-PYTHONPATH=`pwd` $path/SaveHandler.py -s $path/url_temp
-=======
-PYTHONPATH=`pwd` $path/SaveHandler.py 3 $path/url_temp
->>>>>>> e28ff59d
+PYTHONPATH=`pwd` $path/SaveHandler.py -t 3 -s $path/url_temp
 if [ $? -eq 0 ]
 then
     rm $path/url_temp
